#+
# Copyright 2010 iXsystems, Inc.
# All rights reserved
#
# Redistribution and use in source and binary forms, with or without
# modification, are permitted providing that the following conditions
# are met:
# 1. Redistributions of source code must retain the above copyright
#    notice, this list of conditions and the following disclaimer.
# 2. Redistributions in binary form must reproduce the above copyright
#    notice, this list of conditions and the following disclaimer in the
#    documentation and/or other materials provided with the distribution.
#
# THIS SOFTWARE IS PROVIDED BY THE AUTHOR ``AS IS'' AND ANY EXPRESS OR
# IMPLIED WARRANTIES, INCLUDING, BUT NOT LIMITED TO, THE IMPLIED
# WARRANTIES OF MERCHANTABILITY AND FITNESS FOR A PARTICULAR PURPOSE
# ARE DISCLAIMED.  IN NO EVENT SHALL THE AUTHOR BE LIABLE FOR ANY
# DIRECT, INDIRECT, INCIDENTAL, SPECIAL, EXEMPLARY, OR CONSEQUENTIAL
# DAMAGES (INCLUDING, BUT NOT LIMITED TO, PROCUREMENT OF SUBSTITUTE GOODS
# OR SERVICES; LOSS OF USE, DATA, OR PROFITS; OR BUSINESS INTERRUPTION)
# HOWEVER CAUSED AND ON ANY THEORY OF LIABILITY, WHETHER IN CONTRACT,
# STRICT LIABILITY, OR TORT (INCLUDING NEGLIGENCE OR OTHERWISE) ARISING
# IN ANY WAY OUT OF THE USE OF THIS SOFTWARE, EVEN IF ADVISED OF THE
# POSSIBILITY OF SUCH DAMAGE.
#
#####################################################################
import asyncore
import grp
import hashlib
import ldap
import logging
import os
import pwd
<<<<<<< HEAD
=======
import socket
import sqlite3
import time
>>>>>>> c2074d52
import types

from dns import resolver
from ldap.controls import SimplePagedResultsControl

from freenasUI.common.system import (
    get_freenas_var,
    get_freenas_var_by_file,
    ldap_objects,
    activedirectory_objects,
)
from freenasUI.common.freenascache import *

log = logging.getLogger('common.freenasldap')

FREENAS_LDAP_NOSSL = 0
FREENAS_LDAP_USESSL = 1
FREENAS_LDAP_USETLS = 2

FREENAS_LDAP_PORT = get_freenas_var("FREENAS_LDAP_PORT", 389)
FREENAS_LDAP_SSL_PORT = get_freenas_var("FREENAS_LDAP_SSL_PORT", 636)

FREENAS_AD_SEPARATOR = get_freenas_var("FREENAS_AD_SEPARATOR", '\\')
FREENAS_AD_CONFIG_FILE = get_freenas_var("AD_CONFIG_FILE",
    "/etc/directoryservice/ActiveDirectory/config")

FREENAS_LDAP_CACHE_EXPIRE = get_freenas_var("FREENAS_LDAP_CACHE_EXPIRE", 60)
FREENAS_LDAP_CACHE_ENABLE = get_freenas_var("FREENAS_LDAP_CACHE_ENABLE", 1)

FREENAS_LDAP_VERSION = ldap.VERSION3
FREENAS_LDAP_REFERRALS = get_freenas_var("FREENAS_LDAP_REFERRALS", 0)
FREENAS_LDAP_CACERTFILE = get_freenas_var("CERT_FILE")

FREENAS_LDAP_PAGESIZE = get_freenas_var("FREENAS_LDAP_PAGESIZE", 1024)

ldap.protocol_version = FREENAS_LDAP_VERSION
ldap.set_option(ldap.OPT_REFERRALS, FREENAS_LDAP_REFERRALS)

FLAGS_DBINIT		= 0x00010000
FLAGS_AD_ENABLED	= 0x00000001
FLAGS_LDAP_ENABLED	= 0x00000002

class FreeNAS_LDAP_Directory_Exception(Exception):
    pass
class FreeNAS_ActiveDirectory_Exception(FreeNAS_LDAP_Directory_Exception):
    pass
class FreeNAS_LDAP_Exception(FreeNAS_LDAP_Directory_Exception):
    pass

def _e(val):
    if val:
        val = val.encode('utf-8')
    return val

class FreeNAS_LDAP_Directory(object):
    def __init__(self, **kwargs):
        log.debug("FreeNAS_LDAP_Directory.__init__: enter")

        self.host = kwargs.get('host', None)

        self.port = None
        if kwargs.has_key('port') and kwargs['port'] is not None:
            self.port = long(kwargs['port'])

        self.binddn = _e(kwargs.get('binddn', None))
        self.bindpw = _e(kwargs.get('bindpw', None))
        self.basedn = _e(kwargs.get('basedn', None))

        self.ssl = FREENAS_LDAP_NOSSL
        if kwargs.has_key('ssl') and kwargs['ssl'] is not None:
            self.ssl = self._setssl(kwargs['ssl'])
            if self.ssl is FREENAS_LDAP_USESSL and self.port is None:
                self.port = FREENAS_LDAP_SSL_PORT

        if self.port is None:
            self.port = FREENAS_LDAP_PORT

        self.scope = ldap.SCOPE_SUBTREE
        if kwargs.has_key('scope') and kwargs['scope'] is not None:
            self.scope = kwargs['scope']

        self.filter = _e(kwargs.get('filter', None))
        self.attributes = kwargs.get('attributes', None)

        self.pagesize = 0
        if kwargs.has_key('pagesize') and kwargs['pagesize'] is not None:
            self.pagesize = kwargs['pagesize']

        self.flags = 0
        if kwargs.has_key('flags') and kwargs['flags'] is not None:
            self.flags = kwargs['flags']

        self._handle = None
        self._isopen = False
        self._cache = FreeNAS_LDAP_QueryCache()
        self._settings = []

        log.debug("FreeNAS_LDAP_Directory.__init__: "
            "host = %s, port = %ld, binddn = %s, basedn = %s, ssl = %d",
            self.host,
            self.port,
            self.binddn,
            self.basedn,
            self.ssl)
        log.debug("FreeNAS_LDAP_Directory.__init__: leave")

    def _save(self):
        _s = {}
        _s.update(self.__dict__)
        self._settings.append(_s)

    def _restore(self):
        if self._settings:
            _s = self._settings.pop()
            self.__dict__.update(_s)

    def _logex(self, ex):
        log.debug("FreeNAS_LDAP_Directory[ERROR]: An LDAP Exception occured")
        for e in ex:
            if e.has_key('info'):
                log.debug("FreeNAS_LDAP_Directory[ERROR]: info: '%s'", e['info'])
            if e.has_key('desc'):
                log.debug("FreeNAS_LDAP_Directory[ERROR]: desc: '%s'", e['desc'])

    def isOpen(self):
        return self._isopen

    def _setssl(self, ssl):
        tok = FREENAS_LDAP_NOSSL

        if type(ssl) in (types.IntType, types.LongType) or ssl.isdigit():
            ssl = int(ssl)
            if ssl not in (FREENAS_LDAP_NOSSL,
                FREENAS_LDAP_USESSL, FREENAS_LDAP_USETLS):
                tok = FREENAS_LDAP_NOSSL

        else:
            if ssl == "start_tls":
                tok = FREENAS_LDAP_USETLS
            elif ssl == "on":
                tok = FREENAS_LDAP_USESSL

        return tok

    def _geturi(self):
        if self.host is None:
            return None

        uri = None
        if self.ssl in (FREENAS_LDAP_NOSSL, FREENAS_LDAP_USETLS):
            proto = "ldap"

        elif self.ssl == FREENAS_LDAP_USESSL:
            proto = "ldaps"

        else:
            proto = "ldap"

        uri = "%s://%s:%d" % (proto, self.host, self.port)
        return uri

    def open(self):
        log.debug("FreeNAS_LDAP_Directory.open: enter")

        if self._isopen:
            return True

        if self.host:
            uri = self._geturi()
            log.debug("FreeNAS_LDAP_Directory.open: uri = %s", uri)

            self._handle = ldap.initialize(self._geturi())
            log.debug("FreeNAS_LDAP_Directory.open: initialized")

        if self._handle:
            res = None
            self._handle.protocol_version = FREENAS_LDAP_VERSION
            self._handle.set_option(ldap.OPT_REFERRALS, FREENAS_LDAP_REFERRALS)
            self._handle.set_option(ldap.OPT_NETWORK_TIMEOUT, 10.0)

            if self.ssl in (FREENAS_LDAP_USESSL, FREENAS_LDAP_USETLS):
                self._handle.set_option(ldap.OPT_X_TLS_ALLOW, 1)
                self._handle.set_option(ldap.OPT_X_TLS_CACERTFILE, FREENAS_LDAP_CACERTFILE)
                self._handle.set_option(ldap.OPT_X_TLS_NEWCTX, ldap.OPT_X_TLS_DEMAND)

            if self.ssl == FREENAS_LDAP_USETLS:
                try:
                    self._handle.start_tls_s()
                    log.debug("FreeNAS_LDAP_Directory.open: started TLS")

                except ldap.LDAPError, e:
                    self._logex(e)
                    pass

            if self.binddn and self.bindpw:
                try:
                    log.debug("FreeNAS_LDAP_Directory.open: "
                        "trying to bind to %s:%d", self.host, self.port)
                    res = self._handle.simple_bind_s(self.binddn, self.bindpw)
                    log.debug("FreeNAS_LDAP_Directory.open: binded")

                except ldap.LDAPError, e:
                    log.debug("FreeNAS_LDAP_Directory.open: "
                        "coud not bind to %s:%d (%s)", self.host, self.port, e)
                    self._logex(e)
                    res = None
            else:
                try:
                    log.debug("FreeNAS_LDAP_Directory.open: "
                        "(anonymous bind) trying to bind to %s:%d", self.host, self.port)
                    res = self._handle.simple_bind_s()
                    log.debug("FreeNAS_LDAP_Directory.open: binded")

                except ldap.LDAPError, e:
                    log.debug("FreeNAS_LDAP_Directory.open: "
                        "coud not bind to %s:%d", self.host, self.port)
                    self._logex(e)
                    res = None

            if res:
                self._isopen = True
                log.debug("FreeNAS_LDAP_Directory.open: connection open")

        log.debug("FreeNAS_LDAP_Directory.open: leave")
        return (self._isopen == True)

    def unbind(self):
        if self._handle:
            self._handle.unbind()
            log.debug("FreeNAS_LDAP_Directory.unbind: unbind")

    def close(self):
        if self._isopen:
            self.unbind()
            self._handle = None
            self._isopen = False
            log.debug("FreeNAS_LDAP_Directory.close: connection closed")

    def _search(self, basedn="", scope=ldap.SCOPE_SUBTREE, filter=None, attributes=None,
        attrsonly=0, serverctrls=None, clientctrls=None, timeout=-1, sizelimit=0):
        log.debug("FreeNAS_LDAP_Directory._search: enter")
        log.debug("FreeNAS_LDAP_Directory._search: basedn = '%s', filter = '%s'", basedn, filter)
        if not self._isopen:
            return None

        #
        # XXX
        # For some reason passing attributes causes paged search results to hang/fail
        # after a a certain numbe of pages. I can't figure out why. This is a workaround.
        # XXX
        #
        attributes = None

        m = hashlib.sha256()
        m.update(filter + self.host + str(self.port) + (basedn if basedn else ''))
        key = m.hexdigest()
        m = None

        if filter is not None and self._cache.has_key(key):
            log.debug("FreeNAS_LDAP_Directory._search: query in cache")
            return self._cache[key]

        result = []
        results = []
        paged = SimplePagedResultsControl(
            True,
            size=self.pagesize,
            cookie=''
        )

        paged_ctrls = {
            SimplePagedResultsControl.controlType: SimplePagedResultsControl,
        }

        if self.pagesize > 0:
            log.debug("FreeNAS_LDAP_Directory._search: pagesize = %d",
                self.pagesize)

            page = 0
            while True:
                log.debug("FreeNAS_LDAP_Directory._search: getting page %d",
                    page)
                serverctrls = [paged]

                id = self._handle.search_ext(
                   basedn,
                   scope,
                   filterstr=filter,
                   attrlist=attributes,
                   attrsonly=attrsonly,
                   serverctrls=serverctrls,
                   clientctrls=clientctrls,
                   timeout=timeout,
                   sizelimit=sizelimit
                )

                (rtype, rdata, rmsgid, serverctrls) = self._handle.result3(
                    id, resp_ctrl_classes=paged_ctrls
                )

                result.extend(rdata)

                paged.size = 0
                paged.cookie = cookie = None
                for sc in serverctrls:
                    if sc.controlType == SimplePagedResultsControl.controlType:
                        cookie = sc.cookie
                        if cookie:
                            paged.cookie = cookie
                            paged.size = self.pagesize

                        break

                if not cookie:
                    break

                page += 1
        else:
            log.debug("FreeNAS_LDAP_Directory._search: pagesize = 0")

            id = self._handle.search_ext(
                basedn,
                scope,
                filterstr=filter,
                attrlist=attributes,
                attrsonly=attrsonly,
                serverctrls=serverctrls,
                clientctrls=clientctrls,
                timeout=timeout,
                sizelimit=sizelimit
            )

            type = ldap.RES_SEARCH_ENTRY
            while type != ldap.RES_SEARCH_RESULT:
                try:
                    type, data = self._handle.result(id, 0)

                except ldap.LDAPError, e:
                    self._logex(e)
                    break

                results.append(data)

            for i in range(len(results)):
                for entry in results[i]:
                    result.append(entry)

            self._cache[key] = result

        log.debug("FreeNAS_LDAP_Directory._search: %d results", len(result))
        log.debug("FreeNAS_LDAP_Directory._search: leave")
        return result

    def search(self):
        log.debug("FreeNAS_LDAP_Directory.search: enter")
        isopen = self._isopen
        self.open()

        results = self._search(self.basedn, self.scope, self.filter, self.attributes)
        if not isopen:
            self.close()

        return results


class FreeNAS_LDAP_Base(FreeNAS_LDAP_Directory):
    def __db_init__(self, **kwargs):
        log.debug("FreeNAS_LDAP_Base.__db_init__: enter")

        ldap = ldap_objects()[0]

        host = port = None
        tmphost = ldap['ldap_hostname']
        if tmphost:
            parts = tmphost.split(':')
            host = parts[0]
            if len(parts) > 1 and parts[1]:
                port = long(parts[1])

        binddn = bindpw = None
        anonbind = _e(ldap['ldap_anonbind'])
        if not anonbind:
            binddn = _e(ldap['ldap_rootbasedn'])
            bindpw = _e(ldap['ldap_rootbindpw'])
        basedn = _e(ldap['ldap_basedn'])

        ssl = FREENAS_LDAP_NOSSL
        if ldap.has_key('ldap_ssl') and ldap['ldap_ssl']:
            ssl = ldap['ldap_ssl']

        args = {
            'binddn': binddn,
            'bindpw': bindpw,
            'basedn': basedn,
            'ssl': ssl,
            }
        if host:
            args['host'] = host
            if port:
                args['port'] = port

        if kwargs.has_key('flags'):
            args['flags'] = kwargs['flags']

        super(FreeNAS_LDAP_Base, self).__init__(**args)

        self.rootbasedn = _e(ldap['ldap_rootbasedn'])
        self.rootbindpw = _e(ldap['ldap_rootbindpw'])
        self.usersuffix = _e(ldap['ldap_usersuffix'])
        self.groupsuffix = _e(ldap['ldap_groupsuffix'])
        self.machinesuffix = _e(ldap['ldap_machinesuffix'])
        self.passwordsuffix = _e(ldap['ldap_passwordsuffix'])
        self.pwencryption = ldap['ldap_pwencryption']
        self.anonbind = ldap['ldap_anonbind']

        log.debug("FreeNAS_LDAP_Base.__db_init__: leave")

    def __no_db_init__(self, **kwargs):
        log.debug("FreeNAS_LDAP_Base.__no_db_init__: enter")

        host = None
        tmphost = kwargs.get('host', None)
        if tmphost:
            host = tmphost.split(':')[0]
            port = long(kwargs['port']) if kwargs.has_key('port') else None
            if port == None:
                tmp = tmphost.split(':')
                if len(tmp) > 1:
                    port = long(tmp[1])

        if kwargs.has_key('port') and kwargs['port'] and not port:
            port = long(kwargs['port'])

        binddn = bindpw = None
        anonbind = _e(kwargs.get('anonbind', None))
        if not anonbind:
            binddn = _e(kwargs.get('binddn', None))
            bindpw = _e(kwargs.get('bindpw', None))
        basedn = _e(kwargs.get('basedn', None))

        ssl = FREENAS_LDAP_NOSSL
        if kwargs.has_key('ssl') and kwargs['ssl']:
            ssl = kwargs['ssl']

        args = {
            'binddn': binddn,
            'bindpw': bindpw,
            'basedn': basedn,
            'ssl': ssl,
            }
        if host:
            args['host'] = host
            if port:
                args['port'] = port

        if kwargs.has_key('flags'):
            args['flags'] = kwargs['flags']

        super(FreeNAS_LDAP_Base, self).__init__(**args)

        self.rootbasedn = _e(kwargs.get('rootbasedn', None))
        self.rootbindpw = _e(kwargs.get('rootbindpw', None))
        self.usersuffix = _e(kwargs.get('usersuffix', None))
        self.groupsuffix = _e(kwargs.get('groupsuffix', None))
        self.machinesuffix = _e(kwargs.get('machinesuffix', None))
        self.passwordsuffix = _e(kwargs.get('passwordsuffix', None))
        self.pwencryption = kwargs.get('pwencryption', None)
        self.anonbind = kwargs.get('anonbind', None)

        log.debug("FreeNAS_LDAP_Base.__no_db_init__: leave")

    def __init__(self, **kwargs):
        log.debug("FreeNAS_LDAP_Base.__init__: enter")

        __initfunc__ = self.__no_db_init__
        if kwargs.has_key('flags') and (kwargs['flags'] & FLAGS_DBINIT):
            __initfunc__ = self.__db_init__

        __initfunc__(**kwargs)
        self.ucount = 0
        self.gcount = 0

        log.debug("FreeNAS_LDAP_Base.__init__: leave")

    def get_user(self, user):
        log.debug("FreeNAS_LDAP_Base.get_user: enter")
        log.debug("FreeNAS_LDAP_Base.get_user: user = %s", user)

        if user is None:
            raise AssertionError('user is None')

        isopen = self._isopen
        self.open()

        ldap_user = None
        scope = ldap.SCOPE_SUBTREE

        if type(user) in (types.IntType, types.LongType):
            filter = '(&(|(objectclass=person)(objectclass=account))(uidnumber=%d))' % user

        elif user.isdigit():

            filter = '(&(|(objectclass=person)(objectclass=account))(uidnumber=%s))' % user
        else:
            filter = '(&(|(objectclass=person)(objectclass=account))(|(uid=%s)(cn=%s)))' % (user, user)

        basedn = None
        if self.usersuffix and self.basedn:
            basedn = "%s,%s" % (self.usersuffix, self.basedn)
        elif self.basedn:
            basedn = "%s" % self.basedn

        args = {'scope': scope, 'filter': _e(filter)}
        if basedn:
            args['basedn'] = _e(basedn)
        if self.attributes:
            args['attributes'] = self.attributes

        results = self._search(**args)
        if results:
            for r in results:
                if r[0]:
                    ldap_user = r
                    break

        if not isopen:
            self.close()

        log.debug("FreeNAS_LDAP_Base.get_user: leave")
        return ldap_user

    def get_users(self):
        log.debug("FreeNAS_LDAP_Base.get_users: enter")
        isopen = self._isopen
        self.open()

        users = []
        scope = ldap.SCOPE_SUBTREE
        filter = '(&(|(objectclass=person)(objectclass=account))(uid=*))'

        if self.usersuffix:
            basedn = "%s,%s" % (self.usersuffix, self.basedn)
        else:
            basedn = "%s" % self.basedn
	
        results = self._search(_e(basedn), scope, _e(filter), self.attributes)
        if results:
            for r in results:
                if r[0]:
                    users.append(r)

        if not isopen:
            self.close()

        log.debug("FreeNAS_LDAP_Base.get_users: leave")
        return users

    def get_group(self, group):
        log.debug("FreeNAS_LDAP_Base.get_group: enter")
        log.debug("FreeNAS_LDAP_Base.get_group: group = %s", group)

        if group is None:
            raise AssertionError('group is None')

        isopen = self._isopen
        self.open()

        ldap_group = None
        scope = ldap.SCOPE_SUBTREE

        if type(group) in (types.IntType, types.LongType):
            filter = '(&(objectclass=posixgroup)(gidnumber=%d))' % group
        elif group.isdigit():
            filter = '(&(objectclass=posixgroup)(gidnumber=%s))' % group
        else:
            filter = '(&(objectclass=posixgroup)(cn=%s))' % group

        if self.groupsuffix:
            basedn = "%s,%s" % (self.groupsuffix, self.basedn)
        else:
            basedn = "%s" % self.basedn

        results = self._search(_e(basedn), scope, _e(filter), self.attributes)
        if results:
            for r in results:
                if r[0]:
                    ldap_group = r
                    break

        if not isopen:
            self.close()

        log.debug("FreeNAS_LDAP_Base.get_group: leave")
        return ldap_group

    def get_groups(self):
        log.debug("FreeNAS_LDAP_Base.get_groups: enter")
        isopen = self._isopen
        self.open()

        groups = []
        scope = ldap.SCOPE_SUBTREE
        filter = '(&(objectclass=posixgroup)(gidnumber=*))'

        if self.groupsuffix:
            basedn = "%s,%s" % (self.groupsuffix, self.basedn)
        else:
            basedn = "%s" % self.basedn
	
        results = self._search(_e(basedn), scope, _e(filter), self.attributes)
        if results:
            for r in results:
                if r[0]:
                    groups.append(r)

        if not isopen:
            self.close()

        log.debug("FreeNAS_LDAP_Base.get_groups: leave")
        return groups


class FreeNAS_LDAP(FreeNAS_LDAP_Base):
    def __init__(self, **kwargs):
        log.debug("FreeNAS_LDAP.__init__: enter")

        super(FreeNAS_LDAP, self).__init__(**kwargs)

        log.debug("FreeNAS_LDAP.__init__: leave")


class FreeNAS_ActiveDirectory_Base(FreeNAS_LDAP_Directory):
    class AsyncConnect(asyncore.dispatcher):
        def __init__(self, host, port, callback):
            asyncore.dispatcher.__init__(self)  
            self._host = host
            self._port = port
            self._callback = callback
            self._start_time = time.time()
            self.buffer = ""  

            self.create_socket(socket.AF_INET, socket.SOCK_STREAM)
            try:
                self.connect((self._host, self._port))  
            except socket.gaierror:
                callback(self._host, self._port, 1000)
                self.close()

        def handle_connect(self):
            pass
        def handle_read(self):
            pass
        def handle_error(self):
            pass

        def handle_write(self):
            duration = time.time() - self._start_time
            self._callback(self._host, self._port, duration)
            self.close()

    @staticmethod
    def get_best_host(srv_hosts):
        if not srv_hosts:
            return None

        best_host = None
        latencies = {}

        def callback(host, port, duration):
            latencies.setdefault(host, 0)
            latencies[host] += duration

        for srv_host in srv_hosts:
            host = srv_host.target.to_text(True)
            port = long(srv_host.port)
            FreeNAS_ActiveDirectory_Base.AsyncConnect(host, long(port), callback)

        count = len(srv_hosts)
        asyncore.loop(timeout=1, count=count)
        if not latencies:
            asyncore.loop(timeout=60)

        asyncore.close_all()
        latency_list = sorted(latencies.iteritems(), key=lambda (a,b): (b,a))
        if latency_list:
            best_host = map(lambda x: (x.target.to_text(True), long(x.port)) \
                if x.target.to_text(True) == latency_list[0][0] else None, srv_hosts)[0]

        return best_host

    @staticmethod
    def get_SRV_records(host):
        srv_records = []

        if not host:
            return srv_records
  
        try:
            log.debug("FreeNAS_ActiveDirectory_Base.get_SRV_records: "
                "looking up SRV records for %s", host)
            answers = resolver.query(host, 'SRV')
            srv_records = sorted(answers, key=lambda a: (int(a.priority), int(a.weight)))

        except:
            log.debug("FreeNAS_ActiveDirectory_Base.get_SRV_records: "
                "no SRV records for %s found, fail!", host)
            srv_records = []

        return srv_records

    @staticmethod
    def get_ldap_servers(domain, site=None):
        dcs = []
        if not domain:
            return dcs

        host = "_ldap._tcp.%s" % domain
        if site:
            host = "_ldap._tcp.%s._sites.%s" % (site, domain)

        dcs = FreeNAS_ActiveDirectory_Base.get_SRV_records(host)
        return dcs

    @staticmethod
    def get_domain_controllers(domain, site=None):
        dcs = []
        if not domain:
            return dcs

        host = "_ldap._tcp.dc._msdcs.%s" % domain
        if site:
            host = "_ldap._tcp.%s._sites.dc._msdcs.%s" % (site, domain)

        dcs = FreeNAS_ActiveDirectory_Base.get_SRV_records(host)
        return dcs

    @staticmethod
    def get_primary_domain_controllers(domain):
        pdcs = []
        if not domain:
            return pdcs

        host = "_ldap._tcp.pdc._msdcs.%s"

        pdcs = FreeNAS_ActiveDirectory_Base.get_SRV_records(host)
        return pdcs

    @staticmethod
    def get_global_catalog_servers(domain, site=None):
        gcs = []
        if not domain:
            return gcs

        host = "_gc._tcp.%s" % domain
        if site:
            host = "_gc._tcp.%s._sites.%s" % (site, domain)

        gcs = FreeNAS_ActiveDirectory_Base.get_SRV_records(host)
        return gcs

    @staticmethod
    def get_forest_global_catalog_servers(forest, site=None):
        fgcs = []
        if not forest:
            return fgcs

        host = "_ldap._tcp.gc._msdcs.%s" % forest
        if site:
            host = "_ldap._tcp.%s._sites.gc._msdcs.%s" % (site, forest)

        fgcs = FreeNAS_ActiveDirectory_Base.get_SRV_records(host)
        return fgcs

    @staticmethod
    def get_kerberos_servers(domain, site=None):
        kdcs = []
        if not domain:
            return kdcs

        host = "_kerberos._tcp.%s" % domain
        if site:
            host = "_kerberos._tcp.%s._sites.%s" % (site, domain)

        kdcs = FreeNAS_ActiveDirectory_Base.get_SRV_records(host)
        return kdcs

    @staticmethod
    def get_kerberos_domain_controllers(domain, site=None):
        kdcs = []
        if not domain:
            return kdcs

        host = "_kerberos._tcp.dc._msdcs.%s" % domain
        if site:
            host = "_kerberos._tcp.%s._sites.dc._msdcs.%s" % (site, domain)

        kdcs = FreeNAS_ActiveDirectory_Base.get_SRV_records(host)
        return kdcs

    @staticmethod
    def get_kpasswd_servers(domain):
        kpws = []
        if not domain:
            return kpws

        host = "_kpasswd._tcp.%s" % domain

        kpws = FreeNAS_ActiveDirectory_Base.get_SRV_records(host)
        return kpws

    @staticmethod
    def adset(val, default=None):
        ret = default
        if val:
            ret = val
        return ret

    def __new__(cls, **kwargs):
        log.debug("FreeNAS_ActiveDirectory_Base.__new__: enter")

        obj = None
        if kwargs:
            obj = super(FreeNAS_ActiveDirectory_Base, cls).__new__(cls, **kwargs)

        log.debug("FreeNAS_ActiveDirectory_Base.__new__: leave")
        return obj

    def __set_defaults(self):
        log.debug("FreeNAS_ActiveDirectory_Base.__set_defaults: enter")

        self.adminname = None
        self.basedn = None
        self.binddn = None
        self.bindpw = None
        self.domain = None
        self.dcname = None
        self.dchost = None
        self.dcport = None
        self.gcname = None
        self.gchost = None
        self.gcport = None
        self.netbiosname = None
        self.unix = None
        self.default = None
        self.trusted = None

        log.debug("FreeNAS_ActiveDirectory_Base.__set_defaults: leave")

    def __get_config(self):
        log.debug("FreeNAS_ActiveDirectory_Base.__get_config: enter")

        res = False
        self.config = {
            'adminname': None, 
            'domainname': None,
            'basedn': None,
            'binddn': None,
            'dcname': None,
            'dchost': None,
            'dcport': None,
            'gcname': None,
            'gchost': None,
            'gcport': None
        }

        if os.access(FREENAS_AD_CONFIG_FILE, os.F_OK):
            for var in self.config:
                self.config[var] = get_freenas_var_by_file(FREENAS_AD_CONFIG_FILE, "ad_%s" % var)
                if self.config[var]:
                    res = True
        else:
            log.debug("FreeNAS_ActiveDirectory_Base.__get_config: leave")
            return res

        self.adminname = _e(self.adset(self.config['adminname']))
        self.basedn = _e(self.adset(self.config['basedn']))
        #self.binddn = self.adset(self.config['binddn'])
        #self.bindpw = self.adset(self.config['bindpw'])
        self.domain = self.adset(self.config['domainname'])

        self.dchost = None
        self.dcport = None
        self.dcname = self.adset(self.config['dcname'])
        if self.dcname:
            parts = self.dcname.split(':')
            self.dchost = parts[0]
            if len(parts) > 1:
                self.dcport = parts[1]

        self.dchost = self.adset(self.dchost, self.config['dchost'])
        self.dcport = self.adset(self.dcport, self.config['dcport'])
        self.dcport = self.adset(self.dcport, 389)

        self.gchost = None
        self.gcport = None
        self.gcname = self.adset(self.config['gcname'])
        if self.gcname:
            parts = self.gcname.split(':')
            self.gchost = parts[0]
            if len(parts) > 1:
                self.gcport = parts[1]

        self.gchost = self.adset(self.gchost, self.config['gchost'])
        self.gcport = self.adset(self.gcport, self.config['gcport'])
        self.gcport = self.adset(self.gcport, 3268)

        log.debug("FreeNAS_ActiveDirectory_Base.__get_config: leave")
        return res

    def __db_init__(self, **kwargs):
        log.debug("FreeNAS_ActiveDirectory_Base.__db_init__: enter")

        ad = activedirectory_objects()[0]

        self.domain = self.adset(self.domain, ad['ad_domainname'])
        self.netbiosname = self.adset(self.netbiosname, ad['ad_workgroup'])

        self.binddn = _e(self.adset(self.binddn, ad['ad_bindname'] + '@' + self.domain.upper()))
        self.bindpw = _e(self.adset(self.bindpw, ad['ad_bindpw']))

        self.trusted = True if self.trusted else False
        self.trusted = self.adset(self.trusted, True if long(ad['ad_allow_trusted_doms']) != 0 else False)

        self.default = True if self.default else False
        self.default = self.adset(self.default, True if long(ad['ad_use_default_domain']) != 0 else False)

        self.unix = True if self.unix else False 
        self.unix = self.adset(self.unix, True if long(ad['ad_unix_extensions']) != 0 else False)

        host = port = None
        args = {'binddn': self.binddn, 'bindpw': self.bindpw}

        if not self.dchost:
            dcs = self.get_domain_controllers(self.domain)  
            (host, port) = self.get_best_host(dcs)
        else:
            host = self.dchost
            port = self.dcport

        args['host'] = host
        args['port'] = port

        if kwargs.has_key('flags'):
            args['flags'] = kwargs['flags']

        super(FreeNAS_ActiveDirectory_Base, self).__init__(**args)

        self.basedn = _e(self.adset(self.basedn, self.get_baseDN()))
        self.netbiosname = self.adset(self.netbiosname, self.get_netbios_name())

        log.debug("FreeNAS_ActiveDirectory_Base.__db_init__: leave")

    def __no_db_init__(self, **kwargs):
        log.debug("FreeNAS_ActiveDirectory_Base.__no_db_init__: enter")

        host = port = None
        self.domain = self.adset(self.domain, kwargs.get('domain', None))
        self.netbiosname = self.adset(self.netbiosname, kwargs.get('netbiosname', None))
        self.trusted = False
        self.default = False
        self.unix = False

        self.dchost = self.adset(self.dchost, kwargs.get('host', None))
        self.dcport = self.adset(self.dcport, kwargs.get('port', None))

        tmphost = kwargs.get('host', None)
        if tmphost:
            host = tmphost.split(':')[0]
            port = long(kwargs['port']) if kwargs.has_key('port') else None
            if port == None:
                tmp = tmphost.split(':')
                if len(tmp) > 1:
                    port = long(tmp[1])

        if kwargs.has_key('port') and kwargs['port'] and not port:
            port = long(kwargs['port'])

        self.binddn = _e(self.adset(self.binddn, kwargs.get('binddn', None)))
        self.bindpw = _e(self.adset(self.bindpw, kwargs.get('bindpw', None)))

        args = {'binddn': self.binddn, 'bindpw': self.bindpw}
        if host:
            args['host'] = host
            if port:
                args['port'] = port

        if not host and not self.domain:
            log.debug("FreeNAS_ActiveDirectory_Base.__no_db_init__: "
                "neither host nor domain specified, nothing will work, #fail.")

        (host, port) = (None, None) 
        if self.dcname:
            parts = self.dcname.split(':')
            self.dchost = parts[0]
            if len(parts) > 1:
                self.dcport = parts[1]

        if not self.dchost:
            dcs = self.get_domain_controllers(self.domain)  
            (host, port) = self.get_best_host(dcs)
        else:
            host = self.dchost
            port = self.dcport

        args['host'] = host
        args['port'] = port

        if kwargs.has_key('flags'):
            args['flags'] = kwargs['flags']

        super(FreeNAS_ActiveDirectory_Base, self).__init__(**args)

        self.basedn = self.adset(self.basedn, self.get_baseDN())
        self.netbiosname = self.adset(self.netbiosname, self.get_netbios_name())

        log.debug("FreeNAS_ActiveDirectory_Base.__no_db_init__: leave")

    def __init__(self, **kwargs):
        log.debug("FreeNAS_ActiveDirectory_Base.__init__: enter")

        self.__set_defaults()
        self.__get_config()

        __initfunc__ = self.__no_db_init__
        if kwargs.has_key('flags') and (kwargs['flags'] & FLAGS_DBINIT):
            __initfunc__ = self.__db_init__

        __initfunc__(**kwargs)
        self.ucount = 0
        self.gcount = 0

        log.debug("FreeNAS_ActiveDirectory_Base.__init__: leave")

    def get_rootDSE(self):
        log.debug("FreeNAS_ActiveDirectory_Base.get_rootDSE: enter")
        isopen = self._isopen
        self.open()

        results = self._search('', ldap.SCOPE_BASE, "(objectclass=*)")
        if not isopen:
            self.close()

        log.debug("FreeNAS_ActiveDirectory_Base.get_rootDSE: leave")
        return results

    def get_rootDN(self):
        log.debug("FreeNAS_ActiveDirectory_Base.get_rootDN: enter")
        isopen = self._isopen
        self.open()

        results = self.get_rootDSE()
        try:
            results = results[0][1]['rootDomainNamingContext'][0]

        except:
            results = None

        if not isopen:
            self.close()

        log.debug("FreeNAS_ActiveDirectory_Base.get_rootDN: leave")
        return results

    def get_baseDN(self):
        log.debug("FreeNAS_ActiveDirectory_Base.get_baseDN: enter")
        isopen = self._isopen
        self.open()

        results = self.get_rootDSE()
        try:
            results = results[0][1]['defaultNamingContext'][0]

        except:
            results = None

        if not isopen:
            self.close()

        log.debug("FreeNAS_ActiveDirectory_Base.get_baseDN: leave")
        return results

    def get_config(self):
        log.debug("FreeNAS_ActiveDirectory_Base.get_config: enter")
        isopen = self._isopen
        self.open()

        results = self.get_rootDSE()
        try:
            results = results[0][1]['configurationNamingContext'][0]

        except:
            results = None

        if not isopen:
            self.close()

        log.debug("FreeNAS_ActiveDirectory_Base.get_config: leave")
        return results

    def get_netbios_name(self):
        log.debug("FreeNAS_ActiveDirectory_Base.get_netbios_name: enter")
        isopen = self._isopen
        self.open()

        basedn = self.get_baseDN()
        config = self.get_config()
        filter = "(&(objectcategory=crossref)(nCName=%s))" % basedn

        netbios_name = None
        results = self._search(_e(config), ldap.SCOPE_SUBTREE, _e(filter))
        try:
            netbios_name = results[0][1]['nETBIOSName'][0]

        except:
            netbios_name = None

        if not isopen:
            self.close()

        log.debug("FreeNAS_ActiveDirectory_Base.get_netbios_name: leave")
        return netbios_name

    def get_partitions(self, **kwargs):
        log.debug("FreeNAS_ActiveDirectory_Base.get_partition: enter")
        isopen = self._isopen
        self.open()

        config = self.get_config()
        basedn = "CN=Partitions,%s" % config

        filter = None
        keys = ['netbiosname', 'name', 'cn', 'dn', 'distinguishedname', 'ncname']
        for k in keys:
            if kwargs.has_key(k):
                filter = "(%s=%s)" % (k, kwargs[k])
                break

        if filter is None:
            filter = "(cn=*)"

        partitions = []
        results = self._search(_e(basedn), ldap.SCOPE_SUBTREE, _e(filter))
        if results:
            for r in results:
                if r[0]:
                    partitions.append(r)

        if not isopen:
            self.close()

        log.debug("FreeNAS_ActiveDirectory_Base.get_partition: leave")
        return partitions

    def get_root_domain(self, **kwargs):
        log.debug("FreeNAS_ActiveDirectory_Base.get_root_domain: enter")
        isopen = self._isopen
        self.open()

        rootDSE = self.get_rootDSE()
        rdnc = rootDSE[0][1]['rootDomainNamingContext'][0]

        domain = None
        results = self.get_partitions(ncname=rdnc)
        try:
            domain = results[0][1]['dnsRoot'][0]

        except:
            domain = None

        if not isopen:
            self.close()

        log.debug("FreeNAS_ActiveDirectory_Base.get_root_domain: leave")
        return domain

    def get_domain(self, **kwargs):
        log.debug("FreeNAS_ActiveDirectory_Base.get_domain: enter")
        isopen = self._isopen
        self.open()

        domain = None
        results = self.get_partitions(**kwargs)
        try:
            domain = results[0][1]['dnsRoot'][0]

        except:
            domain = None

        if not isopen:
            self.close()

        log.debug("FreeNAS_ActiveDirectory_Base.get_domain: leave")
        return domain

    def get_domains(self, **kwargs):
        log.debug("FreeNAS_ActiveDirectory_Base.get_domains: enter")
        isopen = self._isopen
        self.open()

        gc = None
        gc_args = {'binddn': self.binddn, 'bindpw': self.bindpw}

        root = self.get_root_domain()
        if not self.gchost:
            gcs = self.get_global_catalog_servers(root)
            (gc_args['host'], gc_args['port']) = self.get_best_host(gcs)

            gc = FreeNAS_LDAP_Directory(**gc_args)
            gc.open()

        else:
            gc_args['host'] = self.gchost
            gc_args['port'] = long(self.gcport)

            gc = FreeNAS_LDAP_Directory(**gc_args)
            gc.open()


        domains = []
        if gc and gc._isopen:
            results = gc._search("", ldap.SCOPE_SUBTREE, '(objectclass=domain)', ['dn'])
            if not results:
                log.debug("FreeNAS_ActiveDirectory_Base.get_domains: no domain objects found")
                results = []

            for r in results:
                domains.append(r[0])

            gc.close()

        else:
            log.debug("FreeNAS_ActiveDirectory_Base.get_domains: "
                "unable to connect to a global catalog server")

        rootDSE = self.get_rootDSE()
        basedn = rootDSE[0][1]['configurationNamingContext'][0]
        #config = rootDSE[0][1]['defaultNamingContext'][0]

        if not self.trusted and self.netbiosname:
            kwargs['netbiosname'] = self.netbiosname

        result = []
        haskey = False
        for d in domains:
            filter = None
            if len(kwargs) > 0:
                haskey = True
                keys = ['netbiosname', 'name', 'cn', 'dn', 'distinguishedname', 'ncname']
                for k in keys:
                    if kwargs.has_key(k):
                        filter = "(&(objectcategory=crossref)(%s=%s))" % (k, kwargs[k])
                        break

            if filter is None:
                filter = "(&(objectcategory=crossref)(nCName=%s))" % d

            results = self._search(_e(basedn), ldap.SCOPE_SUBTREE, _e(filter))
            if results and results[0][0]:
                r = {}
                for k in results[0][1].keys():
                    r[k] = results[0][1][k][0]
                result.append(r)

            if haskey:
                break

        if not isopen:
            self.close()

        log.debug("FreeNAS_ActiveDirectory_Base.get_domains: leave")
        return result

    def get_userDN(self, user):
        log.debug("FreeNAS_ActiveDirectory_Base.get_userDN: enter")
        log.debug("FreeNAS_ActiveDirectory_Base.get_userDN: user = %s", user)

        if user is None:
            raise AssertionError('user is None')

        if not self.binddn or not self.bindpw or not self.basedn:
            return None

        isopen = self._isopen
        self.open()

        scope = ldap.SCOPE_SUBTREE
        filter = '(&(|(objectclass=user)(objectclass=person))(sAMAccountName=%s))' % user
        attributes = ['distinguishedName']
        results = self._search(_e(self.basedn), scope, _e(filter), attributes)
        try:
            results = results[0][1][attributes[0]][0]

        except:
            results = None

        if not isopen:
            self.close()

        log.debug("FreeNAS_ActiveDirectory_Base.get_userDN: leave")
        return results

    def get_user(self, user):
        log.debug("FreeNAS_ActiveDirectory_Base.get_user: enter")
        log.debug("FreeNAS_ActiveDirectory_Base.get_user: user = %s", user)

        if user is None:
            raise AssertionError('user is None')

        isopen = self._isopen
        self.open()

        ad_user = None
        scope = ldap.SCOPE_SUBTREE
        filter = '(&(|(objectclass=user)(objectclass=person))(sAMAccountName=%s))' % user
        results = self._search(_e(self.basedn), scope, _e(filter), self.attributes)
        if results:
            for r in results:
                if r[0]:
                    ad_user = r
                    break

        if not isopen:
            self.close()

        log.debug("FreeNAS_ActiveDirectory_Base.get_user: leave")
        return ad_user

    def get_users(self):
        log.debug("FreeNAS_ActiveDirectory_Base.get_users: enter")
        isopen = self._isopen
        self.open()

        users = []
        scope = ldap.SCOPE_SUBTREE
        filter = '(&(|(objectclass=user)(objectclass=person))(sAMAccountName=*))'
        if self.attributes and 'sAMAccountType' not in self.attributes:
            self.attributes.append('sAMAccountType')

        results = self._search(_e(self.basedn), scope, _e(filter), self.attributes)
        if results:
            for r in results:
                if r[0] and r[1] and r[1].has_key('sAMAccountType'):
                    type = int(r[1]['sAMAccountType'][0])
                    if not (type & 0x1):
                        users.append(r)

        if not isopen:
            self.close()

        self.ucount = len(users)
        log.debug("FreeNAS_ActiveDirectory_Base.get_users: leave")
        return users

    def get_groupDN(self, group):
        log.debug("FreeNAS_ActiveDirectory_Base.get_groupDN: enter")
        log.debug("FreeNAS_ActiveDirectory_Base.get_groupDN: group = %s", group)

        if group is None:
            raise AssertionError('group is None')

        if not self.binddn or not self.bindpw or not self.basedn:
            return None

        isopen = self._isopen
        self.open()

        scope = ldap.SCOPE_SUBTREE
        filter = '(&(objectclass=group)(sAMAccountName=%s))' % group
        attributes = ['distinguishedName']
        results = self._search(_e(self.basedn), scope, _e(filter), attributes)
        try:
            results = results[0][1][attributes[0]][0]

        except:
            results = None

        if not isopen:
            self.close()

        log.debug("FreeNAS_ActiveDirectory_Base.get_groupDN: leave")
        return results

    def get_group(self, group):
        log.debug("FreeNAS_ActiveDirectory_Base.get_group: enter")
        log.debug("FreeNAS_ActiveDirectory_Base.get_group: group = %s", group)

        if group is None:
            raise AssertionError('group is None')

        isopen = self._isopen
        self.open()

        ad_group = None
        scope = ldap.SCOPE_SUBTREE
        filter = '(&(objectclass=group)(sAMAccountName=%s))' % group
        results = self._search(_e(self.basedn), scope, _e(filter), self.attributes)
        if results:
            for r in results:
                if r[0]:
                    ad_group = r
                    break

        if not isopen:
            self.close()

        log.debug("FreeNAS_ActiveDirectory_Base.get_group: leave")
        return ad_group

    def get_groups(self):
        log.debug("FreeNAS_ActiveDirectory_Base.get_groups: enter")
        isopen = self._isopen
        self.open()

        groups = []
        scope = ldap.SCOPE_SUBTREE
        filter = '(&(objectclass=group)(sAMAccountName=*))'
        if self.attributes and 'groupType' not in self.attributes:
            self.attributes.append('groupType')

        results = self._search(_e(self.basedn), scope, _e(filter), self.attributes)
        if results:
            for r in results:
                if r[0]:
                    type = int(r[1]['groupType'][0])
                    if not (type & 0x1):
                        groups.append(r)

        if not isopen:
            self.close()

        self.ucount = len(groups)
        log.debug("FreeNAS_ActiveDirectory_Base.get_groups: leave")
        return groups

    def get_user_count(self):
        count = 0

        if self.ucount > 0:
            count = self.ucount

        else:
            pagesize = self.pagesize
            self.pagesize = 32768

            self.get_users()

            self.pagesize = pagesize
            count = self.ucount

        return count

    def get_group_count(self):
        count = 0

        if self.gcount > 0:
            count = self.gcount

        else:
            pagesize = self.pagesize
            self.pagesize = 32768

            self.get_groups()

            self.pagesize = pagesize
            count = self.gcount

        return count


class FreeNAS_ActiveDirectory(FreeNAS_ActiveDirectory_Base):
    def __init__(self, **kwargs):
        log.debug("FreeNAS_ActiveDirectory.__init__: enter")

        super(FreeNAS_ActiveDirectory, self).__init__(**kwargs)

        log.debug("FreeNAS_ActiveDirectory.__init__: leave")


class FreeNAS_LDAP_Users(FreeNAS_LDAP):
    def __init__(self, **kwargs):
        log.debug("FreeNAS_LDAP_Users.__init__: enter")

        super(FreeNAS_LDAP_Users, self).__init__(**kwargs)

        if (self.flags & FLAGS_CACHE_READ_USER) or \
            (self.flags & FLAGS_CACHE_WRITE_USER):
            self.__ucache = FreeNAS_UserCache()
            self.__ducache = FreeNAS_Directory_UserCache()

        self.__users = []
        self.__get_users()

        log.debug("FreeNAS_LDAP_Users.__init__: leave")

    def __loaded(self, index, write=False):
        ret = False

        ucachedir = self.__ucache.cachedir
        ducachedir = self.__ducache.cachedir

        paths = {}
        paths['u'] = os.path.join(ucachedir, ".ul")
        paths['du'] = os.path.join(ducachedir, ".dul")

        file = None
        try:
            file = paths[index]

        except:
            pass

        if file and write:
            try:
                with open(file, 'w+') as f:
                    f.close()
                ret = True

            except:
                ret = False

        elif file:
            if os.access(file, os.F_OK):
                ret = True

        return ret

    def __len__(self):
        return len(self.__users)

    def __iter__(self):
        for user in self.__users:
            yield user

    def __get_users(self):
        log.debug("FreeNAS_LDAP_Users.__get_users: enter")

        if (self.flags & FLAGS_CACHE_READ_USER) and self.__loaded('u'):
            log.debug("FreeNAS_LDAP_Users.__get_users: users in cache")
            log.debug("FreeNAS_LDAP_Users.__get_users: leave")
            self.__users = self.__ucache
            return

        self.attributes = ['uid']
        self.pagesize = FREENAS_LDAP_PAGESIZE

        if (self.flags & FLAGS_CACHE_READ_USER) and self.__loaded('du'):
            log.debug("FreeNAS_LDAP_Users.__get_users: LDAP users in cache")
            ldap_users = self.__ducache

        else:
            log.debug("FreeNAS_LDAP_Users.__get_users: LDAP users not in cache")
            ldap_users = self.get_users()

        for u in ldap_users:
            CN = str(u[0])
            if self.flags & FLAGS_CACHE_WRITE_USER:
                self.__ducache[CN] = u

            u = u[1]
            uid = str(u['uid'][0])
            try:
                pw = pwd.getpwnam(uid)

            except:
                continue

            self.__users.append(pw)
            if self.flags & FLAGS_CACHE_WRITE_USER:
                self.__ucache[uid] = pw

            pw = None

        if self.flags & FLAGS_CACHE_WRITE_USER:
            self.__loaded('u', True)
            self.__loaded('du', True)

        log.debug("FreeNAS_LDAP_Users.__get_users: leave")


class FreeNAS_ActiveDirectory_Users(FreeNAS_ActiveDirectory):
    def __init__(self, **kwargs):
        log.debug("FreeNAS_ActiveDirectory_Users.__init__: enter")

        super(FreeNAS_ActiveDirectory_Users, self).__init__(**kwargs)

        self.__users = {}
        self.__ucache = {}
        self.__ducache = {}

        if kwargs.has_key('netbiosname') and kwargs['netbiosname']:
            self.__domains = self.get_domains(netbiosname=kwargs['netbiosname'])
        else:
            self.__domains = self.get_domains()

        if (self.flags & FLAGS_CACHE_READ_USER) or \
            (self.flags & FLAGS_CACHE_WRITE_USER):
            for d in self.__domains:
                n = d['nETBIOSName']
                self.__ucache[n] = FreeNAS_UserCache(dir=n)
                self.__ducache[n] = FreeNAS_Directory_UserCache(dir=n)

        self.__get_users()

        log.debug("FreeNAS_ActiveDirectory_Users.__init__: leave")

    def __loaded(self, index, netbiosname, write=False):
        ret = False

        paths = {}
        ucachedir = self.__ucache[netbiosname].cachedir
        paths['u'] = os.path.join(ucachedir, ".ul")

        ducachedir = self.__ducache[netbiosname].cachedir 
        paths['du'] = os.path.join(ducachedir, ".dul")
   
        file = None
        try:
            file = paths[index]

        except:
            file = None

        if file and write:
            try:
                with open(file, 'w+') as f:
                    f.close()
                ret = True 

            except:
                ret = False

        elif file:
            if os.access(file, os.F_OK):
                ret = True

        return ret

    def __len__(self):
        length = 0
        for d in self.__domains:
            length += len(self.__users[d['nETBIOSName']])
        return length

    def __iter__(self):
        for d in self.__domains:
            for user in self.__users[d['nETBIOSName']]:
                yield user

    def __get_users(self):
        log.debug("FreeNAS_ActiveDirectory_Users.__get_users: enter")

        if (self.flags & FLAGS_CACHE_READ_USER):
            dcount = len(self.__domains)
            count = 0

            for d in self.__domains:
                n = d['nETBIOSName']
                if self.__loaded('u', n):
                    self.__users[n] = self.__ucache[n]
                    count += 1

            if count == dcount:
                log.debug("FreeNAS_ActiveDirectory_Users.__get_users: users in cache")
                log.debug("FreeNAS_ActiveDirectory_Users.__get_users: leave")
                return

        self._save()
        for d in self.__domains:
            n = d['nETBIOSName']
            self.__users[n] = []

            dcs = self.get_domain_controllers(d['dnsRoot'])
            (self.host, self.port) = self.get_best_host(dcs)

            self.basedn = d['nCName']
            self.attributes = ['sAMAccountName']
            self.pagesize = FREENAS_LDAP_PAGESIZE

            self.close()
            self.open()

            if (self.flags & FLAGS_CACHE_READ_USER) and self.__loaded('du', n):
                log.debug("FreeNAS_ActiveDirectory_Users.__get_users: "
                    "AD [%s] users in cache" % n)
                ad_users = self.__ducache[n]

            else:
                log.debug("FreeNAS_ActiveDirectory_Users.__get_users: "
                    "AD [%s] users not in cache" % n)
                ad_users = self.get_users()

            for u in ad_users:
                CN = str(u[0])

                if self.flags & FLAGS_CACHE_WRITE_USER:
                    self.__ducache[n][CN] = u

                u = u[1]
                if self.default or self.unix:
                    sAMAccountName = u['sAMAccountName'][0]
                else:
                    sAMAccountName = str("%s%s%s" % (n, FREENAS_AD_SEPARATOR, u['sAMAccountName'][0]))
                try:
                    pw = pwd.getpwnam(sAMAccountName)

                except Exception, e:
                    log.debug("Error on getpwnam: %s", e)
                    continue

                self.__users[n].append(pw)
                if self.flags & FLAGS_CACHE_WRITE_USER:
                    self.__ucache[n][sAMAccountName] = pw

                pw = None

            if self.flags & FLAGS_CACHE_WRITE_USER:
                self.__loaded('u', n, True)
                self.__loaded('du', n, True)

        self._restore()
        log.debug("FreeNAS_ActiveDirectory_Users.__get_users: leave")


class FreeNAS_Directory_Users(object):
    def __new__(cls, **kwargs):
        log.debug("FreeNAS_Directory_Users.__new__: enter")

        dflags = 0
        if kwargs.has_key('dflags'):
            dflags = kwargs['dflags']

        obj = None
        if dflags & FLAGS_LDAP_ENABLED:
            obj = FreeNAS_LDAP_Users(**kwargs)

        elif dflags & FLAGS_AD_ENABLED:
            obj = FreeNAS_ActiveDirectory_Users(**kwargs)

        log.debug("FreeNAS_Directory_Users.__new__: leave")
        return obj


class FreeNAS_LDAP_Groups(FreeNAS_LDAP):
    def __init__(self, **kwargs):
        log.debug("FreeNAS_LDAP_Groups.__init__: enter")

        super(FreeNAS_LDAP_Groups, self).__init__(**kwargs)

        if (self.flags & FLAGS_CACHE_READ_GROUP) or \
            (self.flags & FLAGS_CACHE_WRITE_GROUP):
            self.__gcache = FreeNAS_GroupCache()
            self.__dgcache = FreeNAS_Directory_GroupCache()

        self.__groups = []
        self.__get_groups()

        log.debug("FreeNAS_LDAP_Groups.__init__: leave")

    def __loaded(self, index, write=False):
        ret = False

        gcachedir = self.__gcache.cachedir
        dgcachedir = self.__dgcache.cachedir

        paths = {}
        paths['g'] = os.path.join(gcachedir, ".gl")
        paths['dg'] = os.path.join(dgcachedir, ".dgl")

        file = None
        try:
            file = paths[index]

        except:
            pass

        if file and write:
            try:
                with open(file, 'w+') as f:
                    f.close()
                ret = True

            except:
                ret = False

        elif file:
            if os.access(file, os.F_OK):
                ret = True

        return ret

    def __len__(self):
        return len(self.__groups)

    def __iter__(self):
        for group in self.__groups:
            yield group

    def __get_groups(self):
        log.debug("FreeNAS_LDAP_Groups.__get_groups: enter")

        if (self.flags & FLAGS_CACHE_READ_GROUP) and self.__loaded('g'):
            log.debug("FreeNAS_LDAP_Groups.__get_groups: groups in cache")
            log.debug("FreeNAS_LDAP_Groups.__get_groups: leave")
            self.__groups = self.__gcache
            return

        self.attributes = ['cn']

        ldap_groups = None
        if (self.flags & FLAGS_CACHE_READ_GROUP) and self.__loaded('dg'):
            log.debug("FreeNAS_LDAP_Groups.__get_groups: LDAP groups in cache")
            ldap_groups = self.__dgcache

        else:
            log.debug("FreeNAS_LDAP_Groups.__get_groups: LDAP groups not in cache")
            ldap_groups = self.get_groups()

        for g in ldap_groups:
            CN = str(g[0])
            if self.flags & FLAGS_CACHE_WRITE_GROUP:
                self.__dgcache[CN] = g

            g = g[1]
            cn = str(g['cn'][0])
            try:
                gr = grp.getgrnam(cn)

            except:
                continue

            self.__groups.append(gr)

            if self.flags & FLAGS_CACHE_WRITE_GROUP:
                self.__gcache[cn] = gr

            gr = None

        if self.flags & FLAGS_CACHE_WRITE_GROUP:
            self.__loaded('g', True)
            self.__loaded('dg', True)

        log.debug("FreeNAS_LDAP_Groups.__get_groups: leave")


class FreeNAS_ActiveDirectory_Groups(FreeNAS_ActiveDirectory):
    def __init__(self, **kwargs):
        log.debug("FreeNAS_ActiveDirectory_Groups.__init__: enter")

        super(FreeNAS_ActiveDirectory_Groups, self).__init__(**kwargs)

        self.__groups = {}
        self.__gcache = {}
        self.__dgcache = {}

        if kwargs.has_key('netbiosname') and kwargs['netbiosname']:
            self.__domains = self.get_domains(netbiosname=kwargs['netbiosname'])
        else:
            self.__domains = self.get_domains()

        if (self.flags & FLAGS_CACHE_READ_GROUP) or \
            (self.flags & FLAGS_CACHE_WRITE_GROUP):
            for d in self.__domains:
                n = d['nETBIOSName']
                self.__gcache[n] = FreeNAS_GroupCache(dir=n)
                self.__dgcache[n] = FreeNAS_Directory_GroupCache(dir=n)

        self.__get_groups()

        log.debug("FreeNAS_ActiveDirectory_Groups.__init__: leave")

    def __loaded(self, index, netbiosname=None, write=False):
        ret = False

        paths = {}
        gcachedir = self.__gcache[netbiosname].cachedir
        paths['g'] = os.path.join(gcachedir, ".gl")

        dgcachedir = self.__dgcache[netbiosname].cachedir 
        paths['dg'] = os.path.join(dgcachedir, ".dgl")
   
        file = None
        try:
            file = paths[index]

        except:
            file = None

        if file and write:
            try:
                with open(file, 'w+') as f:
                    f.close()
                ret = True 

            except:
                ret = False

        elif file:
            if os.access(file, os.F_OK):
                ret = True

        return ret

    def __len__(self):
        length = 0
        for d in self.__domains:
            length += len(self.__groups[d['nETBIOSName']])
        return length

    def __iter__(self):
        for d in self.__domains:
            for group in self.__groups[d['nETBIOSName']]:
                yield group

    def __get_groups(self):
        log.debug("FreeNAS_ActiveDirectory_Groups.__get_groups: enter")

        if (self.flags & FLAGS_CACHE_READ_GROUP):
            dcount = len(self.__domains)
            count = 0

            for d in self.__domains:
                n = d['nETBIOSName']
                if self.__loaded('u', n):
                    self.__groups[n] = self.__gcache[n]
                    count += 1

            if count == dcount:
                log.debug("FreeNAS_ActiveDirectory_Groups.__get_groups: groups in cache")
                log.debug("FreeNAS_ActiveDirectory_Groups.__get_groups: leave")
                return

        self._save()
        for d in self.__domains:
            n = d['nETBIOSName']
            self.__groups[n] = []

            dcs = self.get_domain_controllers(d['dnsRoot'])
            (self.host, self.port) = self.get_best_host(dcs)

            self.basedn = d['nCName']
            self.attributes = ['sAMAccountName']
            self.pagesize = FREENAS_LDAP_PAGESIZE

            self.close()
            self.open()

            if (self.flags & FLAGS_CACHE_READ_GROUP) and self.__loaded('dg', n):
                log.debug("FreeNAS_ActiveDirectory_Groups.__get_groups: "
                    "AD [%s] groups in cache", n)
                ad_groups = self.__dgcache[n]

            else:
                log.debug("FreeNAS_ActiveDirectory_Groups.__get_groups: "
                    "AD [%s] groups not in cache", n)
                ad_groups = self.get_groups()

            for g in ad_groups:
<<<<<<< HEAD

                if self.default or self.unix:
                    sAMAccountName = g[1]['sAMAccountName'][0]
                else:
                    sAMAccountName = str("%s%s%s" % (n, FREENAS_AD_SEPARATOR, g[1][
'sAMAccountName'][0]))
=======
                sAMAccountName = g[1]['sAMAccountName'][0]
                if self.default or self.unix:
                    sAMAccountName = str("%s%s%s" % (n, FREENAS_AD_SEPARATOR, sAMAccountName))
>>>>>>> c2074d52

                if self.flags & FLAGS_CACHE_WRITE_GROUP:
                    self.__dgcache[n][sAMAccountName.upper()] = g

                try:
                    gr = grp.getgrnam(sAMAccountName)

                except Exception as e:
                    log.debug("Error on getgrnam: %s", e)
                    continue

                self.__groups[n].append(gr)
                if self.flags & FLAGS_CACHE_WRITE_GROUP:
                    self.__gcache[n][sAMAccountName.upper()] = gr

                gr = None

            if self.flags & FLAGS_CACHE_WRITE_GROUP:
                self.__loaded('g', n, True)
                self.__loaded('dg', n, True)

        self._restore()
        log.debug("FreeNAS_ActiveDirectory_Groups.__get_groups: leave")


class FreeNAS_Directory_Groups(object):
    def __new__(cls, **kwargs):
        log.debug("FreeNAS_Directory_Groups.__new__: enter")

        dflags = 0
        if kwargs.has_key('dflags'):
            dflags = kwargs['dflags']

        obj = None
        if dflags & FLAGS_LDAP_ENABLED:
            obj = FreeNAS_LDAP_Groups(**kwargs)

        elif dflags & FLAGS_AD_ENABLED:
            obj = FreeNAS_ActiveDirectory_Groups(**kwargs)

        log.debug("FreeNAS_Directory_Groups.__new__: leave")
        return obj


class FreeNAS_LDAP_Group(FreeNAS_LDAP):
    def __init__(self, group, **kwargs):
        log.debug("FreeNAS_LDAP_Group.__init__: enter")
        log.debug("FreeNAS_LDAP_Group.__init__: group = %s", group)

        if group:
            group = group.encode('utf-8')

        super(FreeNAS_LDAP_Group, self).__init__(**kwargs)

        if (self.flags & FLAGS_CACHE_READ_GROUP) or \
            (self.flags & FLAGS_CACHE_WRITE_GROUP):
            self.__gcache = FreeNAS_GroupCache()
            self.__dgcache = FreeNAS_Directory_GroupCache()
            if self.groupsuffix and self.basedn:
                self.__key = str("cn=%s,%s,%s" % (group, self.groupsuffix, self.basedn))
            elif self.basedn:
                self.__key = str("cn=%s,%s" % (group, self.basedn))

        self._gr = None
        if group:
            self.__get_group(group)

        log.debug("FreeNAS_LDAP_Group.__init__: leave")

    def __get_group(self, group):
        log.debug("FreeNAS_LDAP_Group.__get_group: enter")
        log.debug("FreeNAS_LDAP_Group.__get_group: group = %s", group)

        gr = None
        self.attributes = ['cn']

        if (self.flags & FLAGS_CACHE_READ_GROUP) and self.__gcache.has_key(group):
            log.debug("FreeNAS_LDAP_Group.__get_group: group in cache")
            return self.__gcache[group]

        if (self.flags & FLAGS_CACHE_READ_GROUP) and self.__dgcache.has_key(self.__key):
            log.debug("FreeNAS_LDAP_Group.__get_group: LDAP group in cache")
            ldap_group = self.__dgcache[self.__key]

        else:
            log.debug("FreeNAS_LDAP_Group.__get_group: LDAP group not in cache")
            ldap_group = self.get_group(group)

        if ldap_group:
            try:
                gr = grp.getgrnam(ldap_group[1]['cn'][0])

            except:
                gr = None

        else:
            if type(group) in (types.IntType, types.LongType) or group.isdigit():
                try:
                    gr = grp.getgrgid(group)

                except:
                    gr = None

            else:
                try:
                    gr = grp.getgrnam(group)

                except:
                    gr = None

        if (self.flags & FLAGS_CACHE_WRITE_GROUP) and gr:
            self.__gcache[group] = gr
            self.__dgcache[self.__key] = ldap_group

        self._gr = gr
        log.debug("FreeNAS_LDAP_Group.__get_group: leave")


class FreeNAS_ActiveDirectory_Group(FreeNAS_ActiveDirectory):
    def __new__(cls, group, **kwargs):
        log.debug("FreeNAS_ActiveDirectory_Group.__new__: enter")
        log.debug("FreeNAS_ActiveDirectory_Group.__new__: group = %s", group)

        obj = None
        if group:
            group = group.encode('utf-8')
            parts = group.split(FREENAS_AD_SEPARATOR)
            if len(parts) > 1 and parts[1]:
                obj = super(FreeNAS_ActiveDirectory_Group, cls).__new__(cls, **kwargs)

        log.debug("FreeNAS_ActiveDirectory_Group.__new__: leave")
        return obj

    def __init__(self, group, **kwargs):
        log.debug("FreeNAS_ActiveDirectory_Group.__init__: enter")
        log.debug("FreeNAS_ActiveDirectory_Group.__init__: group = %s", group)

        parts = group.split(FREENAS_AD_SEPARATOR)
        netbiosname = parts[0]
        group = parts[1]

        self._gr = None

        kwargs['netbiosname'] = netbiosname
        super(FreeNAS_ActiveDirectory_Group, self).__init__(**kwargs)

        if (self.flags & FLAGS_CACHE_READ_GROUP) or \
            (self.flags & FLAGS_CACHE_WRITE_GROUP):
            self.__gcache = FreeNAS_GroupCache()
            self.__dgcache = FreeNAS_Directory_GroupCache(dir=netbiosname)
            self.__key = str(("%s%s%s" % (netbiosname, FREENAS_AD_SEPARATOR, group)).upper())

        self.__get_group(group, netbiosname)

        log.debug("FreeNAS_ActiveDirectory_Group.__init__: leave")

    def __get_group(self, group, netbiosname):
        log.debug("FreeNAS_ActiveDirectory_Group.__get_group: enter")
        log.debug("FreeNAS_ActiveDirectory_Group.__get_group: group = %s", group)
        log.debug("FreeNAS_ActiveDirectory_Group.__get_group: netbiosname = %s", netbiosname)

        if (self.flags & FLAGS_CACHE_READ_GROUP) and self.__gcache.has_key(group):
            log.debug("FreeNAS_ActiveDirectory_User.__get_group: group in cache")
            return self.__gcache[group]

        g = gr = None
        self.basedn = self.get_baseDN()
        self.attributes = ['sAMAccountName']

        if (self.flags & FLAGS_CACHE_READ_GROUP) and self.__dgcache.has_key(self.__key):
            log.debug("FreeNAS_ActiveDirectory_Group.__get_group: AD group in cache")
            ad_group = self.__dgcache[self.__key]

        else:
            log.debug("FreeNAS_ActiveDirectory_Group.__get_group: AD group not in cache")
            ad_group = self.get_group(group)

        if self.default or self.unix:
            g = ad_group[1]['sAMAccountName'][0] if ad_group else group
        else:
            g = "%s%s%s" % (netbiosname, FREENAS_AD_SEPARATOR,
                ad_group[1]['sAMAccountName'][0] if ad_group else group)

        try:
            gr = grp.getgrnam(g)

        except:
            gr = None

        if (self.flags & FLAGS_CACHE_WRITE_GROUP) and gr:
            self.__gcache[group] = gr
            self.__dgcache[self.__key] = ad_group

        self._gr = gr
        log.debug("FreeNAS_ActiveDirectory_Group.__get_group: leave")


class FreeNAS_Directory_Group(object):
    def __new__(cls, group, **kwargs):
        log.debug("FreeNAS_Directory_Group.__new__: enter")
        log.debug("FreeNAS_Directory_Group.__new__: group = %s", group)

        dflags = 0
        if kwargs.has_key('dflags'):
            dflags = kwargs['dflags']

        obj = None
        if dflags & FLAGS_LDAP_ENABLED:
            obj = FreeNAS_LDAP_Group(group, **kwargs)

        elif dflags & FLAGS_AD_ENABLED:
            obj = FreeNAS_ActiveDirectory_Group(group, **kwargs)

        if obj and obj._gr is None:
            obj = None

        log.debug("FreeNAS_Directory_Group.__new__: leave")
        return obj


class FreeNAS_LDAP_User(FreeNAS_LDAP):
    def __init__(self, user, **kwargs):
        log.debug("FreeNAS_LDAP_User.__init__: enter")
        log.debug("FreeNAS_LDAP_User.__init__: user = %s", user)

        if user:
            user = user.encode('utf-8')

        super(FreeNAS_LDAP_User, self).__init__(**kwargs)

        if (self.flags & FLAGS_CACHE_READ_USER) or \
            (self.flags & FLAGS_CACHE_WRITE_USER):
            self.__ucache = FreeNAS_UserCache()
            self.__ducache = FreeNAS_Directory_UserCache()
            if self.usersuffix and self.basedn:
                self.__key = str("uid=%s,%s,%s" % (user, self.usersuffix, self.basedn))
            elif self.basedn:
                self.__key = str("uid=%s,%s" % (user, self.basedn))

        self._pw = None
        if user:
            self.__get_user(user)

        log.debug("FreeNAS_LDAP_User.__init__: leave")

    def __get_user(self, user):
        log.debug("FreeNAS_LDAP_User.__get_user: enter")
        log.debug("FreeNAS_LDAP_User.__get_user: user = %s", user)

        pw = None
        self.attributes = ['uid']

        if (self.flags & FLAGS_CACHE_READ_USER) and self.__ucache.has_key(user):
            log.debug("FreeNAS_LDAP_User.__get_user: user in cache")
            return self.__ucache[user]

        if (self.flags & FLAGS_CACHE_READ_USER) and self.__ducache.has_key(self.__key):
            log.debug("FreeNAS_LDAP_User.__get_user: LDAP user in cache")
            ldap_user = self.__ducache[self.__key]

        else:
            log.debug("FreeNAS_LDAP_User.__get_user: LDAP user not in cache")
            ldap_user = self.get_user(user)

        if ldap_user:
            self.__CN = ldap_user[0]
            uid = ldap_user[1]['uid'][0]
            try:
                pw = pwd.getpwnam(uid)

            except:
                pw = None

        else:
            if type(user) in (types.IntType, types.LongType) or user.isdigit():
                try:
                    pw = pwd.getpwuid(user)

                except:
                    pw = None

            else:
                try:
                    pw = pwd.getpwnam(user)

                except:
                    pw = None

        if (self.flags & FLAGS_CACHE_WRITE_USER) and pw:
            self.__ucache[user] = pw
            self.__ducache[self.__key] = ldap_user

        self._pw = pw
        log.debug("FreeNAS_LDAP_User.__get_user: leave")


class FreeNAS_ActiveDirectory_User(FreeNAS_ActiveDirectory):
    def __new__(cls, user, **kwargs):
        log.debug("FreeNAS_ActiveDirectory_User.__new__: enter")
        log.debug("FreeNAS_ActiveDirectory_User.__new__: user = %s", user)

        obj = None
        if user:
            user = user.encode('utf-8')
            parts = user.split(FREENAS_AD_SEPARATOR)
            if len(parts) > 1 and parts[1]:
                obj = super(FreeNAS_ActiveDirectory_User, cls).__new__(cls, **kwargs)

        log.debug("FreeNAS_ActiveDirectory_User.__new__: leave")
        return obj

    def __init__(self, user, **kwargs):
        log.debug("FreeNAS_ActiveDirectory_User.__init__: enter")
        log.debug("FreeNAS_ActiveDirectory_User.__init__: user = %s", user)

        parts = user.split(FREENAS_AD_SEPARATOR)
        netbiosname = parts[0]
        user = parts[1]

        self._pw = None

        kwargs['netbiosname'] = netbiosname
        super(FreeNAS_ActiveDirectory_User, self).__init__(**kwargs)

        if (self.flags & FLAGS_CACHE_READ_USER) or \
            (self.flags & FLAGS_CACHE_WRITE_USER):
            self.__ucache = FreeNAS_UserCache()
            self.__ducache = FreeNAS_Directory_UserCache(dir=netbiosname)
            self.__key = str(("%s%s%s" % (netbiosname, FREENAS_AD_SEPARATOR, user)).upper())

        self.__get_user(user, netbiosname)

        log.debug("FreeNAS_ActiveDirectory_User.__init__: leave")

    def __get_user(self, user, netbiosname):
        log.debug("FreeNAS_ActiveDirectory_User.__get_user: enter")
        log.debug("FreeNAS_ActiveDirectory_User.__get_user: user = %s", user)
        log.debug("FreeNAS_ActiveDirectory_User.__get_user: netbiosname = %s", netbiosname)

        if (self.flags & FLAGS_CACHE_READ_USER) and self.__ucache.has_key(user):
            log.debug("FreeNAS_ActiveDirectory_User.__get_user: user in cache")
            return self.__ucache[user]

        pw = None
        self.basedn = self.get_baseDN()
        self.attributes = ['sAMAccountName']

        if (self.flags & FLAGS_CACHE_READ_USER) and self.__ducache.has_key(self.__key):
            log.debug("FreeNAS_ActiveDirectory_User.__get_user: AD user in cache")
            ad_user = self.__ducache[self.__key]

        else:
            log.debug("FreeNAS_ActiveDirectory_User.__get_user: AD user not in cache")
            ad_user = self.get_user(user)

        if self.default or self.unix:
            u = ad_user[1]['sAMAccountName'][0] if ad_user else user
        else:
            u = "%s%s%s" % (netbiosname, FREENAS_AD_SEPARATOR,
                ad_user[1]['sAMAccountName'][0] if ad_user else user)

        try:
            pw = pwd.getpwnam(u)

        except:
            pw = None

        if (self.flags & FLAGS_CACHE_WRITE_USER) and pw:
            self.__ucache[user] = pw
            self.__ducache[self.__key] = ad_user

        self._pw = pw
        log.debug("FreeNAS_ActiveDirectory_User.__get_user: leave")


class FreeNAS_Directory_User(object):
    def __new__(cls, user, **kwargs):
        log.debug("FreeNAS_Directory_User.__new__: enter")
        log.debug("FreeNAS_Directory_User.__new__: user = %s", user)

        dflags = 0
        if kwargs.has_key('dflags'):
            dflags = kwargs['dflags']

        obj = None
        if dflags & FLAGS_LDAP_ENABLED:
            obj = FreeNAS_LDAP_User(user, **kwargs)

        elif dflags & FLAGS_AD_ENABLED:
            obj = FreeNAS_ActiveDirectory_User(user, **kwargs)

        if obj and obj._pw is None:
            obj = None

        log.debug("FreeNAS_Directory_User.__new__: leave")
        return obj<|MERGE_RESOLUTION|>--- conflicted
+++ resolved
@@ -31,12 +31,9 @@
 import logging
 import os
 import pwd
-<<<<<<< HEAD
-=======
 import socket
 import sqlite3
 import time
->>>>>>> c2074d52
 import types
 
 from dns import resolver
@@ -1994,18 +1991,9 @@
                 ad_groups = self.get_groups()
 
             for g in ad_groups:
-<<<<<<< HEAD
-
-                if self.default or self.unix:
-                    sAMAccountName = g[1]['sAMAccountName'][0]
-                else:
-                    sAMAccountName = str("%s%s%s" % (n, FREENAS_AD_SEPARATOR, g[1][
-'sAMAccountName'][0]))
-=======
                 sAMAccountName = g[1]['sAMAccountName'][0]
                 if self.default or self.unix:
                     sAMAccountName = str("%s%s%s" % (n, FREENAS_AD_SEPARATOR, sAMAccountName))
->>>>>>> c2074d52
 
                 if self.flags & FLAGS_CACHE_WRITE_GROUP:
                     self.__dgcache[n][sAMAccountName.upper()] = g
